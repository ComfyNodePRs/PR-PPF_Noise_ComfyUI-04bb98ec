--- conflicted
+++ resolved
@@ -5,10 +5,5 @@
 
 ## Installation
  - Clone the repo to `ComfyUI/custom_nodes`
-<<<<<<< HEAD
- - If you're using torch beta, you do not need to install requirements.
-=======
- - If you're using [torch beta](https://github.com/WASasquatch/PPF_Noise_ComfyUI/tree/ppf_torch), you do not need to install requirements.
->>>>>>> 561c0f09
-   - If you are using previous builds, run the requirements.txt against your ComfyUI Python Environment
+   - If you are using previous non-torch builds, run the requirements.txt against your ComfyUI Python Environment
      - ***ComfyUI Standalone Portable example:*** `C:\ComfyUI_windows_portable\python_embeded\python.exe -s -m pip install -r "C:\ComfyUI_windows_portable\custom_nodes\PPF_Noise_ComfyUI\requirements.txt"`